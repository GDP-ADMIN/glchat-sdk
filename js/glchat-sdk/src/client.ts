--- conflicted
+++ resolved
@@ -42,7 +42,7 @@
    * Collection of interfaces to interact with pipeline registry
    * of GLChat.
    */
-  public pipeline: PipelineAPI;
+  public readonly pipeline: PipelineAPI;
 
   /**
    * API client that serves as an interface to interact with GLChat.
@@ -54,15 +54,10 @@
     try {
       this.configuration = GLChatConfigurationSchema.parse(config);
 
-<<<<<<< HEAD
-    const client = createGLChatFetchClient(this.configuration);
-
-    this.message = new MessageAPI(client);
-    this.pipeline = new PipelineAPI(client);
-=======
       const fetchClient = createGLChatFetchClient(this.configuration);
 
       this.message = new MessageAPI(fetchClient);
+      this.pipeline = new PipelineAPI(fetchClient);
     } catch (err) {
       if (err instanceof ZodError) {
         throw new ValidationError('configuration', err);
@@ -70,7 +65,6 @@
 
       throw err;
     }
->>>>>>> 4f0c75cb
   }
 
   /**
