<<<<<<< HEAD
export { GLChat } from './client';
=======
export type { UploadedFile } from './api/message/types';

export { GLChat } from './client';
export { APIError, ChunkError, GLChatError, NetworkError, ValidationError } from './error';
>>>>>>> 4f0c75cb
<|MERGE_RESOLUTION|>--- conflicted
+++ resolved
@@ -1,8 +1,2 @@
-<<<<<<< HEAD
 export { GLChat } from './client';
-=======
-export type { UploadedFile } from './api/message/types';
-
-export { GLChat } from './client';
-export { APIError, ChunkError, GLChatError, NetworkError, ValidationError } from './error';
->>>>>>> 4f0c75cb
+export { APIError, ChunkError, GLChatError, NetworkError, ValidationError } from './error';