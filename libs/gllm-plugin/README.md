--- conflicted
+++ resolved
@@ -6,51 +6,6 @@
 
 ## Installation
 
-<<<<<<< HEAD
-1. Python v3.11 or above:
-
-    You can install Python using [Miniconda](https://docs.anaconda.com/free/miniconda/index.html).
-
-2. [Poetry](https://python-poetry.org/docs/) v1.8.2:
-
-    You can install Poetry using cURL (you need Python to install Poetry):
-    ```bash
-    curl -sSL https://install.python-poetry.org | python3 -
-    ```
-
-3. Install the library using Poetry:
-
-    ```bash
-    # Install the latest version
-    poetry add gllm-plugin-binary
-
-    # Install a specific version
-    poetry add gllm-plugin-binary@0.0.5
-    ```
-
-    <details>
-    <summary>Install using pip</summary>
-
-    ```bash
-    # Install the latest version
-    pip install gllm-plugin-binary
-
-    # Install a specific version
-    pip install gllm-plugin-binary==0.0.5
-    ```
-
-    </details>
-
-4. At this step, you can deactivate Miniconda environment as Poetry will create and manage its own virtual environment for you.
-    ```bash
-    conda deactivate
-    ```
-
-5. Try running the unit test to see if it's working:
-    ```bash
-    poetry run pytest
-    ```
-=======
 ### Prerequisites
 - Python 3.11+ - [Install here](https://www.python.org/downloads/)
 - Pip (if using Pip) - [Install here](https://pip.pypa.io/en/stable/installation/)
@@ -77,7 +32,6 @@
 ```bash
 poetry add "git+ssh://git@github.com/GDP-ADMIN/gen-ai-external.git#subdirectory=python/gllm-plugin"
 ```
->>>>>>> 75efcf85
 
 ## Usage
 For more information, please refer to the [PIPELINE.md](https://github.com/GDP-ADMIN/gen-ai-external/blob/main/libs/gllm-plugin/PIPELINE.md).