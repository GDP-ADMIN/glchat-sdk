--- conflicted
+++ resolved
@@ -24,13 +24,8 @@
 langchain-core = ">=0.3.51"
 gllm-core-binary = { version = "*" }
 gllm-inference-binary = { version = "*" }
-<<<<<<< HEAD
-gllm-pipeline-binary = { version = "*" }
+gllm-pipeline = {git = "ssh://git@github.com/GDP-ADMIN/gen-ai-internal.git", subdirectory = "libs/gllm-pipeline", rev = "gllm_pipeline-v0.2.20"}
 bosa-core-binary = { version = "0.2.3" }
-=======
-gllm-pipeline = {git = "ssh://git@github.com/GDP-ADMIN/gen-ai-internal.git", subdirectory = "libs/gllm-pipeline", rev = "gllm_pipeline-v0.2.20"}
-bosa-core-binary = { version = "*" }
->>>>>>> a41682fa
 
 [tool.poetry.extras]
 flair= ["flair"]
